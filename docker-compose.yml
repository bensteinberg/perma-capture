version: '3'
services:
  redis:
    image: redis:5.0.6
    volumes:
      - redis_data:/data:delegated
  db:
    image: postgres:11.9
    environment:
      POSTGRES_PASSWORD: password
    volumes:
      - db_data:/var/lib/postgresql/data:delegated
  web:
    build:
      context: .
      dockerfile: ./docker/Dockerfile
<<<<<<< HEAD
    image: perma-capture:0.7
=======
    image: perma-capture:0.8
>>>>>>> 98bc70fe
    tty: true
    command: bash
    environment:
    - DOCKERIZED=true
    volumes:
      - .:/app:delegated
    ports:
      - "127.0.0.1:8000:8000"
    depends_on:
      - db

volumes:
  db_data:
  redis_data:<|MERGE_RESOLUTION|>--- conflicted
+++ resolved
@@ -14,11 +14,7 @@
     build:
       context: .
       dockerfile: ./docker/Dockerfile
-<<<<<<< HEAD
-    image: perma-capture:0.7
-=======
     image: perma-capture:0.8
->>>>>>> 98bc70fe
     tty: true
     command: bash
     environment:
